#!/bin/bash

# Print all commands and stop on errors
set -ex

if [ -z "$GITHUB_USER" ]; then
    echo "Set GITHUB_USER"
    exit
fi
# Online top-level keys
if [ -z "$TIMESTAMP_KEY" ]; then
    echo "Set TIMESTAMP_KEY"
    exit
fi
if [ -z "$SNAPSHOT_KEY" ]; then
    echo "Set SNAPSHOT_KEY"
    exit
fi
# Delegation keys
if [ -z "$REKOR_KEY" ]; then
    echo "Set REKOR_KEY"
    exit
fi
if [ -z "$STAGING_KEY" ]; then
    echo "Set STAGING_KEY"
    exit
fi
<<<<<<< HEAD
# Repo options
=======
>>>>>>> bb3010c4
if [ -z "$REVOCATION_KEY" ]; then
    echo "Set REVOCATION_KEY"
    exit
fi
<<<<<<< HEAD
=======
# Repo options
>>>>>>> bb3010c4
if [ -z "${PREV_REPO+set}" ]; then
    echo "Set PREV_REPO"
    exit
fi
if [ -z "$REPO" ]; then
    REPO=$(pwd)/ceremony/$(date '+%Y-%m-%d')
    echo "Using default REPO $REPO"
fi

if [ -z "$BRANCH" ]; then
    export BRANCH=main
else
    echo "Using branch $BRANCH"
fi

# Dump the git state
git status
git remote -v

<<<<<<< HEAD

if [ -z "$NO_CLEAN" ]; then
    git clean -d -f
fi

git checkout $BRANCH

if [ -z "$NO_CLEAN" ]; then
    git pull upstream $BRANCH
fi

=======
git clean -d -f
git checkout $BRANCH
git pull upstream $BRANCH
>>>>>>> bb3010c4
git status

# Copy the previous keys and repository into the new repository.
if [ ! -z "$PREV_REPO" ]; then
<<<<<<< HEAD
    mkdir -p ${REPO} && cp -r ${PREV_REPO}/* ${REPO}
=======
    cp -r ${PREV_REPO}/* ${REPO}
>>>>>>> bb3010c4
fi
mkdir -p ${REPO}/staged/targets

# Remove a key by ID that need to be removed from the root keyholders
if [[ -n $1 ]]; then 
    echo "Removing key: $1"
    rm -r ${REPO}/keys/$1
fi

<<<<<<< HEAD
# TODO: Remove when v3-staging is merged
if [[ $BRANCH == "v3-staging" ]]; then
    if [ -z "$REVOCATION_KEY" ]; then
        echo "Set REVOCATION_KEY"
        exit
    fi
    # Setup the root and targets
    ./tuf init -repository $REPO -target-meta config/targets-metadata.yml -snapshot ${SNAPSHOT_KEY} -timestamp ${TIMESTAMP_KEY} -previous "${PREV_REPO}"
    # Add rekor delegation
    cp targets/rekor.pub targets/rekor.0.pub
    ./tuf add-delegation -repository $REPO -name "rekor" -key $REKOR_KEY -path "rekor.*.pub" -target-meta config/rekor-metadata.yml
    # Add staging project delegation
    ./tuf add-delegation -repository $REPO -name "staging" -key $STAGING_KEY -path "*"
    # Add revoked project delegation
    ./tuf add-delegation -repository $REPO -name "revocation" -key $REVOCATION_KEY -path "*" -target-meta config/revocation-metadata.yml
else
    # Setup the root and targets
    ./tuf init -repository $REPO -target targets/fulcio.crt.pem -target targets/fulcio_v1.crt.pem -target targets/rekor.pub -target targets/ctfe.pub -target targets/artifact.pub -snapshot ${SNAPSHOT_KEY} -timestamp ${TIMESTAMP_KEY} -previous ${PREV_REPO}
    # Add rekor delegation
    cp targets/rekor.pub targets/rekor.0.pub
    ./tuf add-delegation -repository $REPO -name "rekor" -key $REKOR_KEY -path "rekor.*.pub" -target targets/rekor.0.pub
    # Add staging project delegation
    ./tuf add-delegation -repository $REPO -name "staging" -key $STAGING_KEY -path "*"
fi

if [ -n "$NO_PUSH" ]; then
    echo "Skipping push, exiting early..."
    exit
fi
=======
# Setup the root and targets
./tuf init -repository $REPO -target-meta config/targets-metadata.yml -snapshot ${SNAPSHOT_KEY} -timestamp ${TIMESTAMP_KEY} -previous "${PREV_REPO}"
# Add rekor delegation
cp targets/rekor.pub targets/rekor.0.pub
./tuf add-delegation -repository $REPO -name "rekor" -key $REKOR_KEY -path "rekor.*.pub" -target-meta config/rekor-metadata.yml
# Add staging project delegation
./tuf add-delegation -repository $REPO -name "staging" -key $STAGING_KEY -path "*"
# TODO: Add revoked project delegation
./tuf add-delegation -repository $REPO -name "revocation" -key $REVOCATION_KEY -path "*" -target-meta config/revocation-metadata.yml
>>>>>>> bb3010c4

if [ -n "$NO_PUSH" ]; then
    echo "Skipping push, exiting early..."
fi

git checkout -b setup-root
git add ceremony/
git commit -s -a -m "Setting up root for ${GITHUB_USER}"
git push -f origin setup-root

# Open the browser
export GITHUB_URL=$(git remote -v | awk '/^upstream/{print $2}'| head -1 | sed -Ee 's#(git@|git://)#https://#' -e 's@com:@com/@' -e 's#\.git$##')
export CHANGE_BRANCH=$(git symbolic-ref HEAD | cut -d"/" -f 3,4)
<<<<<<< HEAD
export PR_URL=${GITHUB_URL}"/compare/${BRANCH}..."${GITHUB_USER}:${CHANGE_BRANCH}"?expand=1"
=======
export PR_URL=${GITHUB_URL}"/compare/${BRANCH}..."${CHANGE_BRANCH}"?expand=1"
>>>>>>> bb3010c4
open "${PR_URL}" || xdg-open "${PR_URL}"<|MERGE_RESOLUTION|>--- conflicted
+++ resolved
@@ -25,18 +25,11 @@
     echo "Set STAGING_KEY"
     exit
 fi
-<<<<<<< HEAD
-# Repo options
-=======
->>>>>>> bb3010c4
 if [ -z "$REVOCATION_KEY" ]; then
     echo "Set REVOCATION_KEY"
     exit
 fi
-<<<<<<< HEAD
-=======
 # Repo options
->>>>>>> bb3010c4
 if [ -z "${PREV_REPO+set}" ]; then
     echo "Set PREV_REPO"
     exit
@@ -56,7 +49,6 @@
 git status
 git remote -v
 
-<<<<<<< HEAD
 
 if [ -z "$NO_CLEAN" ]; then
     git clean -d -f
@@ -68,20 +60,11 @@
     git pull upstream $BRANCH
 fi
 
-=======
-git clean -d -f
-git checkout $BRANCH
-git pull upstream $BRANCH
->>>>>>> bb3010c4
 git status
 
 # Copy the previous keys and repository into the new repository.
 if [ ! -z "$PREV_REPO" ]; then
-<<<<<<< HEAD
     mkdir -p ${REPO} && cp -r ${PREV_REPO}/* ${REPO}
-=======
-    cp -r ${PREV_REPO}/* ${REPO}
->>>>>>> bb3010c4
 fi
 mkdir -p ${REPO}/staged/targets
 
@@ -91,7 +74,6 @@
     rm -r ${REPO}/keys/$1
 fi
 
-<<<<<<< HEAD
 # TODO: Remove when v3-staging is merged
 if [[ $BRANCH == "v3-staging" ]]; then
     if [ -z "$REVOCATION_KEY" ]; then
@@ -121,17 +103,6 @@
     echo "Skipping push, exiting early..."
     exit
 fi
-=======
-# Setup the root and targets
-./tuf init -repository $REPO -target-meta config/targets-metadata.yml -snapshot ${SNAPSHOT_KEY} -timestamp ${TIMESTAMP_KEY} -previous "${PREV_REPO}"
-# Add rekor delegation
-cp targets/rekor.pub targets/rekor.0.pub
-./tuf add-delegation -repository $REPO -name "rekor" -key $REKOR_KEY -path "rekor.*.pub" -target-meta config/rekor-metadata.yml
-# Add staging project delegation
-./tuf add-delegation -repository $REPO -name "staging" -key $STAGING_KEY -path "*"
-# TODO: Add revoked project delegation
-./tuf add-delegation -repository $REPO -name "revocation" -key $REVOCATION_KEY -path "*" -target-meta config/revocation-metadata.yml
->>>>>>> bb3010c4
 
 if [ -n "$NO_PUSH" ]; then
     echo "Skipping push, exiting early..."
@@ -145,9 +116,5 @@
 # Open the browser
 export GITHUB_URL=$(git remote -v | awk '/^upstream/{print $2}'| head -1 | sed -Ee 's#(git@|git://)#https://#' -e 's@com:@com/@' -e 's#\.git$##')
 export CHANGE_BRANCH=$(git symbolic-ref HEAD | cut -d"/" -f 3,4)
-<<<<<<< HEAD
 export PR_URL=${GITHUB_URL}"/compare/${BRANCH}..."${GITHUB_USER}:${CHANGE_BRANCH}"?expand=1"
-=======
-export PR_URL=${GITHUB_URL}"/compare/${BRANCH}..."${CHANGE_BRANCH}"?expand=1"
->>>>>>> bb3010c4
 open "${PR_URL}" || xdg-open "${PR_URL}"