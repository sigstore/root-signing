#!/bin/bash
#
# Copyright 2021 The Sigstore Authors.
#
# Licensed under the Apache License, Version 2.0 (the "License");
# you may not use this file except in compliance with the License.
# You may obtain a copy of the License at
#
#     http://www.apache.org/licenses/LICENSE-2.0
#
# Unless required by applicable law or agreed to in writing, software
# distributed under the License is distributed on an "AS IS" BASIS,
# WITHOUT WARRANTIES OR CONDITIONS OF ANY KIND, either express or implied.
# See the License for the specific language governing permissions and
# limitations under the License.

# Print all commands and stop on errors
set -ex

source "./scripts/utils.sh"

# Check that a github user is set.
check_user

# Set REPO
set_repository

# Online top-level keys
if [ -z "$TIMESTAMP_KEY" ]; then
    echo "Set TIMESTAMP_KEY"
    exit
fi
if [ -z "$SNAPSHOT_KEY" ]; then
    echo "Set SNAPSHOT_KEY"
    exit
fi
# TODO(https://github.com/sigstore/root-signing/issues/398):
# Add any necessary delegation keys
# Repo options
if [ -z "$PREV_REPO" ]; then
    echo "Set PREV_REPO"
    exit
fi

# Dump the git state and clean-up
print_git_state
clean_state

# Checkout the working branch
checkout_branch

# Copy the previous keys and repository into the new repository.
mkdir -p ${REPO}/staged/targets
cp -r ${PREV_REPO}/* ${REPO}
# Remove a key by ID that need to be removed from the root keyholders
if [[ -n $1 ]]; then 
    echo "Removing key: $1"
    rm -r ${REPO}/keys/$1
fi

# Setup the root and targets
<<<<<<< HEAD
./tuf init -repository $REPO -target-meta config/targets-metadata.yml -snapshot ${SNAPSHOT_KEY} -timestamp ${TIMESTAMP_KEY} -previous "${PREV_REPO}"
=======
./tuf init -repository $REPO \ 
    -targets $(pwd)/targets -target-meta config/targets-metadata.yml \
    -snapshot ${SNAPSHOT_KEY} -timestamp ${TIMESTAMP_KEY} -previous "${PREV_REPO}"
# Add rekor delegation
./tuf add-delegation -repository $REPO -name "rekor" -key $REKOR_KEY -path "rekor.*.pub" -target-meta config/rekor-metadata.yml -terminating true
# Add staging project delegation
./tuf add-delegation -repository $REPO -name "staging" -key $STAGING_KEY -path "*"
# Add revoked project delegation
./tuf add-delegation -repository $REPO -name "revocation" -key $REVOCATION_KEY -path "*" -target-meta config/revocation-metadata.yml
>>>>>>> d8867b59

commit_and_push_changes setup-root<|MERGE_RESOLUTION|>--- conflicted
+++ resolved
@@ -59,18 +59,8 @@
 fi
 
 # Setup the root and targets
-<<<<<<< HEAD
-./tuf init -repository $REPO -target-meta config/targets-metadata.yml -snapshot ${SNAPSHOT_KEY} -timestamp ${TIMESTAMP_KEY} -previous "${PREV_REPO}"
-=======
 ./tuf init -repository $REPO \ 
     -targets $(pwd)/targets -target-meta config/targets-metadata.yml \
     -snapshot ${SNAPSHOT_KEY} -timestamp ${TIMESTAMP_KEY} -previous "${PREV_REPO}"
-# Add rekor delegation
-./tuf add-delegation -repository $REPO -name "rekor" -key $REKOR_KEY -path "rekor.*.pub" -target-meta config/rekor-metadata.yml -terminating true
-# Add staging project delegation
-./tuf add-delegation -repository $REPO -name "staging" -key $STAGING_KEY -path "*"
-# Add revoked project delegation
-./tuf add-delegation -repository $REPO -name "revocation" -key $REVOCATION_KEY -path "*" -target-meta config/revocation-metadata.yml
->>>>>>> d8867b59
 
 commit_and_push_changes setup-root